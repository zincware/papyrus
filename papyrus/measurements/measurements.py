"""
papyrus: a lightweight Python library to record neural learning.

License
-------
This program and the accompanying materials are made available under the terms
of the Eclipse Public License v2.0 which accompanies this distribution, and is
available at https://www.eclipse.org/legal/epl-v20.html

SPDX-License-Identifier: EPL-2.0

Copyright Contributors to the Zincwarecode Project.

Contact Information
-------------------
email: zincwarecode@gmail.com
github: https://github.com/zincware
web: https://zincwarecode.com/

Summary
-------
Module containing default measurements for recording neural learning.
"""

from typing import Callable, Optional

import numpy as np

from papyrus.measurements.base_measurement import BaseMeasurement
from papyrus.utils.analysis_utils import (
    compute_shannon_entropy,
    compute_trace,
    compute_von_neumann_entropy,
)
from papyrus.utils.matrix_utils import (
    compute_grammian_diagonal_distribution,
    compute_hermitian_eigensystem,
)


class Loss(BaseMeasurement):
    """
    Measurement class to record the loss of a neural network.

    Neural State Keys
    -----------------
    predictions : np.ndarray
            The predictions of the neural network. Required if the loss function is
            provided. Needs to be combined with the targets key.
    targets : np.ndarray
            The target values of the neural network. Required if the loss function is
            provided. Needs to be combined with the predictions key.
    loss : float
            The loss of the neural network. Required if the loss function is not
            provided. Allows to measure precomputed loss values.
    """

    def __init__(
        self,
        name: str = "loss",
        rank: int = 0,
        apply_fn: Optional[Callable] = None,
    ):
        """
        Constructor method of the Loss class.

        Parameters
        ----------
        name : str (default="loss")
                The name of the measurement, defining how the instance in the database
                will be identified.
        rank : int (default=0)
                The rank of the measurement, defining the tensor order of the
                measurement.
        apply_fn : Optional[Callable] (default=None)
                The loss function to be used to compute the loss of the neural network.
                If the loss function is not provided, the apply method will assume that
                the loss is used as the input.
                If the loss function is provided, the apply method will assume that the
                neural network outputs and the target values are used as inputs.
        """
<<<<<<< HEAD
        super().__init__(name, rank, public)

=======
        super().__init__(name, rank)
>>>>>>> fb30d6a3
        self.apply_fn = apply_fn

        # Based on the provided loss function, set the apply method
        if self.apply_fn is None:
            self.apply = self._apply_no_computation
        else:
            self.apply = self._apply_computation

        self.neural_state_keys = self._get_apply_signature()

    def _apply_no_computation(
        self,
        loss: Optional[float] = None,
    ) -> float:
        """
        Method to record the loss of a neural network.

        Parameters need to be provided as keyword arguments.

        Parameters
        ----------
        loss : Optional[float] (default=None)
                The loss of the neural network.

        Returns
        -------
        loss : float
            The loss of the neural network.
        """
        return loss

    def _apply_computation(
        self,
        predictions: Optional[np.ndarray] = None,
        targets: Optional[np.ndarray] = None,
    ) -> float:
        """
        Method to record the loss of a neural network.

        Parameters need to be provided as keyword arguments.

        Parameters
        ----------
        predictions : Optional[np.ndarray] (default=None)
                The predictions of the neural network.
        targets : Optional[np.ndarray] (default=None)
                The target values of the neural network.

        Returns
        -------
        loss : float
            The loss of the neural network.
        """
        return self.apply_fn(predictions, targets)


class Accuracy(BaseMeasurement):
    """
    Measurement class to record the accuracy of a neural network.

    Neural State Keys
    -----------------
    predictions : np.ndarray
            The predictions of the neural network. Required if the loss function is
            provided. Needs to be combined with the targets key.
    targets : np.ndarray
            The target values of the neural network. Required if the loss function is
            provided. Needs to be combined with the predictions key.
    accuracy : float
            The accuracy of the neural network. Required if the accuracy function is not
            provided. Allows to measure precomputed loss values.
    """

    def __init__(
        self,
        name: str = "accuracy",
        rank: int = 0,
        public: bool = False,
        apply_fn: Optional[Callable] = None,
    ):
        """
        Constructor method of the Accuracy class.

        Parameters
        ----------
        name : str (default="accuracy")
                The name of the measurement, defining how the instance in the database
                will be identified.
        rank : int (default=0)
                The rank of the measurement, defining the tensor order of the
                measurement.
        apply_fn : Optional[Callable] (default=None)
                The accuracy function to be used to compute the accuracy of the neural
                network.
                # If the accuracy function is not provided, the apply method will assume
                that the accuracy is used as the input.
                If the accuracy function is provided, the apply method will assume that
                the neural network outputs and the target values are used as inputs.
        """
<<<<<<< HEAD
        super().__init__(name, rank, public)

=======
        super().__init__(name, rank)
>>>>>>> fb30d6a3
        self.apply_fn = apply_fn

        # Based on the provided accuracy function, set the apply method
        if self.apply_fn is None:
            self.apply = self._apply_no_computation
        else:
            self.apply = self._apply_computation

        self.neural_state_keys = self._get_apply_signature()

    def _apply_no_computation(self, accuracy: Optional[float] = None) -> float:
        """
        Method to record the accuracy of a neural network.

        Parameters need to be provided as keyword arguments.

        Parameters
        ----------
        accuracy : Optional[float] (default=None)
                The accuracy of the neural network.

        Returns
        -------
        accuracy : float
            The accuracy of the neural network.
        """
        return accuracy

    def _apply_computation(
        self,
        predictions: Optional[np.ndarray] = None,
        targets: Optional[np.ndarray] = None,
    ) -> float:
        """
        Method to record the accuracy of a neural network.

        Parameters need to be provided as keyword arguments.

        Parameters
        ----------
        accuracy : Optional[float] (default=None)
                The accuracy of the neural network.
        predictions : Optional[np.ndarray] (default=None)
                The predictions of the neural network.
        targets : Optional[np.ndarray] (default=None)
                The target values of the neural network.

        Returns
        -------
        accuracy : float
            The accuracy of the neural network.
        """
        return self.apply_fn(predictions, targets)


class NTKTrace(BaseMeasurement):
    """
    Measurement class to record the trace of the NTK.

    Neural State Keys
    -----------------
    ntk : np.ndarray
            The Neural Tangent Kernel (NTK) matrix.
    """

    def __init__(
        self,
        name: str = "ntk_trace",
        rank: int = 1,
        normalize: bool = True,
    ):
        """
        Constructor method of the NTKTrace class.

        Parameters
        ----------
        name : str (default="ntk_trace")
                The name of the measurement, defining how the instance in the database
                will be identified.
        rank : int (default=1)
                The rank of the measurement, defining the tensor order of the
                measurement.
        public : bool (default=False)
                Boolean flag to indicate whether the measurement resutls will be
                accessible via a public attribute of the recorder.
        normalize : bool (default=True)
                Boolean flag to indicate whether the trace of the NTK will be normalized
                by the size of the NTK matrix.
        """
        super().__init__(name, rank)
        self.normalise = normalize

    def apply(self, ntk: np.ndarray) -> np.ndarray:
        """
        Method to compute the trace of the NTK.

        Parameters
        ----------
        ntk : np.ndarray
            The Neural Tangent Kernel (NTK) matrix.

        Returns
        -------
        np.ndarray
            The trace of the NTK
        """
        if ntk.shape[0] != ntk.shape[1]:
            raise ValueError(
                "To compute the trace of the NTK, the NTK matrix must"
                f" be a square matrix, but got a matrix of shape {ntk.shape}."
            )
        if len(ntk.shape) != 2:
            raise ValueError(
                "To compute the trace of the NTK, the NTK matrix must"
                f" be a tensor of rank 2, but got a tensor of rank {len(ntk.shape)}."
            )
        return compute_trace(ntk, normalize=self.normalise)


class NTKEntropy(BaseMeasurement):
    """
    Measurement class to record the entropy of the NTK.

    Neural State Keys
    -----------------
    ntk : np.ndarray
            The Neural Tangent Kernel (NTK) matrix.
    """

    def __init__(
        self,
        name: str = "ntk_cross_entropy",
        rank: int = 1,
        normalize_eigenvalues: bool = True,
        effective: bool = False,
    ):
        """
        Constructor method of the NTKCrossEntropy class.

        Parameters
        ----------
        name : str (default="ntk_trace")
                The name of the measurement, defining how the instance in the database
                will be identified.
        rank : int (default=1)
                The rank of the measurement, defining the tensor order of the
                measurement.
        normalize_eigenvalues : bool (default=True)
                If true, the eigenvalues are scaled to look like probabilities.
        effective : bool (default=False)
                If true, the entropy is divided by the theoretical maximum entropy of
                the system thereby returning the effective entropy / entropy density.

        """
        super().__init__(name=name, rank=rank)
        self.normalize_eigenvalues = normalize_eigenvalues
        self.effective = effective

    def apply(self, ntk: np.ndarray) -> np.ndarray:
        """
        Method to compute the entropy of the NTK.

        Parameters
        ----------
        ntk : np.ndarray
            The Neural Tangent Kernel (NTK) matrix.
            Note that the NTK matrix needs to be a 2D square matrix. In case of a
            4D NTK tensor, please flatten the tensor to a 2D matrix before passing
            it to this method. A default implementation of a flattenig method is
            provided in the papyrus.utils.matrix_utils module as
            flatten_rank_4_tensor.

        Returns
        -------
        np.ndarray
            The entropy of the NTK.
        """
        # Assert that the NTK is a square matrix
        if ntk.shape[0] != ntk.shape[1]:
            raise ValueError(
                "To compute the entropy of the NTK, the NTK matrix must"
                f" be a square matrix, but got a matrix of shape {ntk.shape}."
            )
        if len(ntk.shape) != 2:
            raise ValueError(
                "To compute the entropy of the NTK, the NTK matrix must"
                f" be a tensor of rank 2, but got a tensor of rank {len(ntk.shape)}."
            )
        # Compute the von Neumann entropy of the NTK
        return compute_von_neumann_entropy(
            ntk,
            effective=self.effective,
            normalize_eig=self.normalize_eigenvalues,
        )


class NTKSelfEntropy(BaseMeasurement):
    """
    Measurement class to record the entropy of the diagonal of the NTK.

    This measurement can be interpreted as the entropy of the self-correlation of data
    in a neural network.

    Neural State Keys
    -----------------
    ntk : np.ndarray
            The Neural Tangent Kernel (NTK) matrix.
    """

    def __init__(
        self,
        name: str = "ntk_self_entropy",
        rank: int = 0,
        effective: bool = False,
    ):
        """
        Constructor method of the NTKSelfEntropy class.

        Parameters
        ----------
        name : str (default="ntk_magnitude_distribution")
                The name of the measurement, defining how the instance in the database
                will be identified.
        rank : int (default=1)
                The rank of the measurement, defining the tensor order of the
                measurement.
        effective : bool (default=False)
                Boolean flag to indicate whether the self-entropy of the NTK will be
                normalized by the theoretical maximum entropy of the system.
        """
        super().__init__(name, rank)
        self.effective = effective

    def apply(self, ntk: np.ndarray) -> np.ndarray:
        """
        Method to compute the self-entropy of the NTK.

        Parameters
        ----------
        ntk : np.ndarray
            The Neural Tangent Kernel (NTK) matrix.

        Returns
        -------
        np.ndarray
            Self-entropy of the NTK.
        """
        if ntk.shape[0] != ntk.shape[1]:
            raise ValueError(
                "To compute the self-entropy of the NTK, the NTK matrix must"
                f" be a square matrix, but got a matrix of shape {ntk.shape}."
            )
        if len(ntk.shape) != 2:
            raise ValueError(
                "To compute the self-entropy of the NTK, the NTK matrix must"
                f" be a tensor of rank 2, but got a tensor of rank {len(ntk.shape)}."
            )
        distribution = compute_grammian_diagonal_distribution(gram_matrix=ntk)
        return compute_shannon_entropy(distribution, effective=self.effective)


class NTKMagnitudeDistribution(BaseMeasurement):
    """
    Measurement class to record the magnitude distribution of the NTK.

    Note
    ----
    This measurement is not applicable to varying number of inputs as its output size
    depends on the number of inputs it is applied to.

    Measurements that return arrays with sizes that depend on the number of inputs
    **cannot** be applied on varying number of inputs. This is because the number of
    dimensions of the input need to be same for all subsequent calls, otherwise an error
    will be raised when storing the results in the database.


    Neural State Keys
    -----------------
    ntk : np.ndarray
            The Neural Tangent Kernel (NTK) matrix.
    """

    def __init__(
        self,
        name: str = "ntk_magnitude_distribution",
        rank: int = 0,
    ):
        """
        Constructor method of the NTKMagnitudeDistribution class.

        Parameters
        ----------
        name : str (default="ntk_magnitude_distribution")
                The name of the measurement, defining how the instance in the database
                will be identified.
        rank : int (default=1)
                The rank of the measurement, defining the tensor order of the
                measurement.
        public : bool (default=False)
                Boolean flag to indicate whether the measurement resutls will be
                accessible via a public attribute of the recorder.
        """
        super().__init__(name, rank)

    def apply(self, ntk: np.ndarray) -> np.ndarray:
        """
        Method to compute the magnitude distribution of the NTK.

        Parameters
        ----------
        ntk : np.ndarray
            The Neural Tangent Kernel (NTK) matrix.

        Returns
        -------
        np.ndarray
            The magnitude distribution of the NTK
        """
        if ntk.shape[0] != ntk.shape[1]:
            raise ValueError(
                "To compute the magnitude distribution of the NTK, the NTK matrix must"
                f" be a square matrix, but got a matrix of shape {ntk.shape}."
            )
        if len(ntk.shape) != 2:
            raise ValueError(
                "To compute the magnitude distribution of the NTK, the NTK matrix must"
                f" be a tensor of rank 2, but got a tensor of rank {len(ntk.shape)}."
            )
        return compute_grammian_diagonal_distribution(gram_matrix=ntk)


class NTKEigenvalues(BaseMeasurement):
    """
    Measurement class to record the eigenvalues of the NTK.

    Note
    ----
    This measurement is not applicable to varying number of inputs as its output size
    depends on the number of inputs it is applied to.

    Measurements that return arrays with sizes that depend on the number of inputs
    **cannot** be applied on varying number of inputs. This is because the number of
    dimensions of the input need to be same for all subsequent calls, otherwise an error
    will be raised when storing the results in the database.

    Neural State Keys
    -----------------
    ntk : np.ndarray
            The Neural Tangent Kernel (NTK) matrix.
    """

    def __init__(
        self,
        name: str = "ntk_eigenvalues",
        rank: int = 1,
        normalize: bool = True,
    ):
        """
        Constructor method of the NTKEigenvalues class.

        Parameters
        ----------
        name : str (default="ntk_eigenvalues")
                The name of the measurement, defining how the instance in the database
                will be identified.
        rank : int (default=1)
                The rank of the measurement, defining the tensor order of the
                measurement.
        normalize : bool (default=True)
                Boolean flag to indicate whether the eigenvalues of the NTK will be
                normalized by the size of the NTK matrix.
        """
        super().__init__(name, rank)
        self.normalize = normalize

    def apply(self, ntk: np.ndarray) -> np.ndarray:
        """
        Method to compute the eigenvalues of the NTK.

        Parameters
        ----------
        ntk : np.ndarray
            The Neural Tangent Kernel (NTK) matrix.

        Returns
        -------
        np.ndarray
            The eigenvalues of the NTK
        """
        if ntk.shape[0] != ntk.shape[1]:
            raise ValueError(
                "To compute the eigenvalues of the NTK, the NTK matrix must"
                f" be a square matrix, but got a matrix of shape {ntk.shape}."
            )
        if len(ntk.shape) != 2:
            raise ValueError(
                "To compute the eigenvalues of the NTK, the NTK matrix must"
                f" be a tensor of rank 2, but got a tensor of rank {len(ntk.shape)}."
            )
        return compute_hermitian_eigensystem(ntk, normalize=self.normalize)[0]


class NTK(BaseMeasurement):
    """
    Measurement class to record the Neural Tangent Kernel (NTK).

    Note
    ----
    This measurement is not applicable to varying number of inputs as its output size
    depends on the number of inputs it is applied to.

    Measurements that return arrays with sizes that depend on the number of inputs
    **cannot** be applied on varying number of inputs. This is because the number of
    dimensions of the input need to be same for all subsequent calls, otherwise an error
    will be raised when storing the results in the database.

    Neural State Keys
    -----------------
    ntk : np.ndarray
            The Neural Tangent Kernel (NTK) matrix.
    """

    def __init__(
        self,
        name: str = "ntk",
        rank: int = 2,
    ):
        """
        Constructor method of the NTK class.

        Parameters
        ----------
        name : str (default="ntk")
                The name of the measurement, defining how the instance in the database
                will be identified.
        rank : int (default=2)
                The rank of the measurement, defining the tensor order of the
                measurement.
        """
        super().__init__(name, rank)

    def apply(self, ntk: np.ndarray) -> np.ndarray:
        """
        Method to record the Neural Tangent Kernel (NTK).

        Parameters need to be provided as keyword arguments.

        Parameters
        ----------
        ntk : np.ndarray
            The Neural Tangent Kernel (NTK) matrix.

        Returns
        -------
        np.ndarray
            The Neural Tangent Kernel (NTK) matrix.
        """
        return ntk


class LossDerivative(BaseMeasurement):
    """
    Measurement class to record the derivative of the loss with respect to the neural
    network outputs.

    Neural State Keys
    -----------------
    loss_derivative : np.ndarray
            The derivative of the loss with respect to the weights.
    """

    def __init__(
        self,
        apply_fn: Callable,
        name: str = "loss_derivative",
        rank: int = 1,
<<<<<<< HEAD
        public: bool = False,
=======
>>>>>>> fb30d6a3
    ):
        """
        Constructor method of the LossDerivative class.

        Parameters
        ----------
        apply_fn : Callable
                The function to compute the derivative of the loss with respect to the
                neural network outputs.
        name : str (default="loss_derivative")
                The name of the measurement, defining how the instance in the database
                will be identified.
        rank : int (default=1)
                The rank of the measurement, defining the tensor order of the
                measurement.
<<<<<<< HEAD
        public : bool (default=False)
                Boolean flag to indicate whether the measurement resutls will be
                accessible via a public attribute of the recorder.
        """
        super().__init__(name, rank, public)
=======
        """
        super().__init__(name, rank)
>>>>>>> fb30d6a3
        self.apply_fn = apply_fn

    def apply(self, predictions: np.ndarray, targets: np.ndarray) -> np.ndarray:
        """
        Method to record the derivative of the loss with respect to the neural network
        outputs.

        Parameters need to be provided as keyword arguments.

        Parameters
        ----------
        predictions : np.ndarray
                The predictions of the neural network.
        targets : np.ndarray
                The target values of the neural network.

        Returns
        -------
        np.ndarray
            The derivative of the loss with respect to the neural network outputs.
        """
        return self.apply_fn(predictions, targets)<|MERGE_RESOLUTION|>--- conflicted
+++ resolved
@@ -79,12 +79,7 @@
                 If the loss function is provided, the apply method will assume that the
                 neural network outputs and the target values are used as inputs.
         """
-<<<<<<< HEAD
-        super().__init__(name, rank, public)
-
-=======
-        super().__init__(name, rank)
->>>>>>> fb30d6a3
+        super().__init__(name, rank)
         self.apply_fn = apply_fn
 
         # Based on the provided loss function, set the apply method
@@ -184,12 +179,7 @@
                 If the accuracy function is provided, the apply method will assume that
                 the neural network outputs and the target values are used as inputs.
         """
-<<<<<<< HEAD
-        super().__init__(name, rank, public)
-
-=======
-        super().__init__(name, rank)
->>>>>>> fb30d6a3
+        super().__init__(name, rank)
         self.apply_fn = apply_fn
 
         # Based on the provided accuracy function, set the apply method
@@ -666,10 +656,6 @@
         apply_fn: Callable,
         name: str = "loss_derivative",
         rank: int = 1,
-<<<<<<< HEAD
-        public: bool = False,
-=======
->>>>>>> fb30d6a3
     ):
         """
         Constructor method of the LossDerivative class.
@@ -685,16 +671,8 @@
         rank : int (default=1)
                 The rank of the measurement, defining the tensor order of the
                 measurement.
-<<<<<<< HEAD
-        public : bool (default=False)
-                Boolean flag to indicate whether the measurement resutls will be
-                accessible via a public attribute of the recorder.
-        """
-        super().__init__(name, rank, public)
-=======
-        """
-        super().__init__(name, rank)
->>>>>>> fb30d6a3
+        """
+        super().__init__(name, rank)
         self.apply_fn = apply_fn
 
     def apply(self, predictions: np.ndarray, targets: np.ndarray) -> np.ndarray:
