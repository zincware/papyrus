--- conflicted
+++ resolved
@@ -84,13 +84,14 @@
                 neural network outputs and the target values are used as inputs.
         """
         super().__init__(name, rank, public)
+
         self.apply_fn = apply_fn
 
         # Based on the provided loss function, set the apply method
-        if self.loss_fn is None:
+        if self.apply_fn is None:
             self.apply = self._apply_no_computation
         else:
-            self.apply = self.apply_computation
+            self.apply = self._apply_computation
 
         self.neural_state_keys = self._get_apply_signature()
 
@@ -137,25 +138,7 @@
         loss : float
             The loss of the neural network.
         """
-<<<<<<< HEAD
-        return self.loss_fn(predictions, targets)
-=======
-        # Check if any of the inputs are None
-        if loss is None and (predictions is None or targets is None):
-            raise ValueError(
-                "Either the loss or the predictions and targets must be provided."
-            )
-        # Check if a loss value and the predictions and targets are provided
-        if loss is not None and (predictions is not None or targets is not None):
-            raise ValueError(
-                "Either the loss or the predictions and targets must be provided."
-            )
-        # If the loss is provided, return the loss
-        if loss is not None:
-            return loss
-        # If the loss is not provided, compute the loss using the loss function
         return self.apply_fn(predictions, targets)
->>>>>>> 21722ac8
 
 
 class Accuracy(BaseMeasurement):
@@ -205,13 +188,14 @@
                 the neural network outputs and the target values are used as inputs.
         """
         super().__init__(name, rank, public)
+
         self.apply_fn = apply_fn
 
         # Based on the provided accuracy function, set the apply method
-        if self.accuracy_fn is None:
+        if self.apply_fn is None:
             self.apply = self._apply_no_computation
         else:
-            self.apply = self.apply_computation
+            self.apply = self._apply_computation
 
         self.neural_state_keys = self._get_apply_signature()
 
@@ -233,7 +217,7 @@
         """
         return accuracy
 
-    def apply_computation(
+    def _apply_computation(
         self,
         predictions: Optional[np.ndarray] = None,
         targets: Optional[np.ndarray] = None,
@@ -257,26 +241,7 @@
         accuracy : float
             The accuracy of the neural network.
         """
-<<<<<<< HEAD
-        return self.accuracy_fn(predictions, targets)
-=======
-        # Check if any of the inputs are None
-        if accuracy is None and (predictions is None or targets is None):
-            raise ValueError(
-                "Either the accuracy or the predictions and targets must be provided."
-            )
-        # Check if a loss value and the predictions and targets are provided
-        if accuracy is not None and (predictions is not None or targets is not None):
-            raise ValueError(
-                "Either the accuracy or the predictions and targets must be provided."
-            )
-        # If the accuracy is provided, return the accuracy
-        if accuracy is not None:
-            return accuracy
-        # If the accuracy is not provided, compute the accuracy using the accuracy
-        # function
         return self.apply_fn(predictions, targets)
->>>>>>> 21722ac8
 
 
 class NTKTrace(BaseMeasurement):
