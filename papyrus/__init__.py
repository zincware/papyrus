"""
papyrus: a lightweight Python library to record neural learning.

License
-------
This program and the accompanying materials are made available under the terms
of the Eclipse Public License v2.0 which accompanies this distribution, and is
available at https://www.eclipse.org/legal/epl-v20.html

SPDX-License-Identifier: EPL-2.0

Copyright Contributors to the Zincwarecode Project.

Contact Information
-------------------
email: zincwarecode@gmail.com
github: https://github.com/zincware
web: https://zincwarecode.com/

Summary
-------
papyrus measurements api.
"""

<<<<<<< HEAD
from papyrus import measurements, recorders, utils
=======
from papyrus import measurements, neural_state, utils
>>>>>>> e5b4af72

__all__ = [
    measurements.__name__,
    utils.__name__,
<<<<<<< HEAD
    recorders.__name__,
=======
    neural_state.__name__,
>>>>>>> e5b4af72
]<|MERGE_RESOLUTION|>--- conflicted
+++ resolved
@@ -1,4 +1,21 @@
 """
+papyrus: a lightweight Python library to record neural learning.
+
+License
+-------
+This program and the accompanying materials are made available under the terms
+of the Eclipse Public License v2.0 which accompanies this distribution, and is
+available at https://www.eclipse.org/legal/epl-v20.html
+
+SPDX-License-Identifier: EPL-2.0
+
+Copyright Contributors to the Zincwarecode Project.
+
+Contact Information
+-------------------
+email: zincwarecode@gmail.com
+github: https://github.com/zincware
+web: https://zincwarecode.com/
 papyrus: a lightweight Python library to record neural learning.
 
 License
@@ -20,20 +37,13 @@
 Summary
 -------
 papyrus measurements api.
+papyrus measurements api.
 """
 
-<<<<<<< HEAD
 from papyrus import measurements, recorders, utils
-=======
-from papyrus import measurements, neural_state, utils
->>>>>>> e5b4af72
 
 __all__ = [
     measurements.__name__,
     utils.__name__,
-<<<<<<< HEAD
     recorders.__name__,
-=======
-    neural_state.__name__,
->>>>>>> e5b4af72
 ]